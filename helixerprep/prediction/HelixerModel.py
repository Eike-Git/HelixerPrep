import warnings
warnings.simplefilter(action='ignore', category=FutureWarning)

from abc import ABC, abstractmethod
import os
import sys
try:
    import nni
except ImportError:
    pass
import time
import h5py
import random
import argparse
import datetime
import importlib
import numpy as np
import tensorflow as tf
from pprint import pprint
from functools import partial
from sklearn.preprocessing import MinMaxScaler

from keras_layer_normalization import LayerNormalization
from keras.callbacks import EarlyStopping, ModelCheckpoint, History, CSVLogger, Callback
from keras import optimizers
from keras import backend as K
from keras.models import load_model
from keras.utils import multi_gpu_model, Sequence

from F1Scores import F1Calculator
from ConfusionMatrix import ConfusionMatrix


<<<<<<< HEAD
def acc_region(y_true, y_pred, col, value):
    non_zero_pad_mask = K.any(tf.equal(y_true, tf.constant(1.0)), axis=-1)
    content_mask = tf.equal(y_true[:, :, :, col], tf.constant(value))
    mask = tf.logical_and(non_zero_pad_mask, content_mask)

    y_true = K.argmax(tf.boolean_mask(y_true, mask), axis=-1)
    y_pred = K.argmax(tf.boolean_mask(y_pred, mask), axis=-1)

    errors = K.cast(K.equal(y_true, y_pred), K.floatx())
    error_return = tf.cond(tf.equal(tf.size(errors), 0),
                           lambda: tf.constant(0.0), lambda: K.mean(errors))
    return error_return


def acc_g_oh(y_true, y_pred):
    return acc_region(y_true, y_pred, 0, 0.0)


def acc_ig_oh(y_true, y_pred):
    return acc_region(y_true, y_pred, 0, 1.0)


class ReportIntermediateResult(Callback):
    def __init__(self, metric):
        self.metric = metric
        super(ReportIntermediateResult, self).__init__()

    def on_epoch_end(self, epoch, logs=None):
        nni.report_intermediate_result(logs[self.metric])


=======
>>>>>>> f2c04813
# Callbacks have to be done seperately for train/test as the way they are called by Keras
# is buggy currently
class ConfusionMatrixTest(Callback):
    def __init__(self, generator, label_dim):
        self.generator = generator
        self.label_dim = label_dim

    def on_test_end(self, logs=None):
        cm_calculator = ConfusionMatrix(self.generator, self.label_dim)
        cm_calculator.calculate_cm(self.model)


class ConfusionMatrixTrain(Callback):
<<<<<<< HEAD
    def __init__(self, generator, label_dim):
        self.generator = generator
        self.label_dim = label_dim
=======
    def __init__(self, generator, label_dim, save_model_path, report_to_nni=False):
        self.generator = generator
        self.label_dim = label_dim
        self.save_model_path = save_model_path
        self.report_to_nni = report_to_nni
        self.best_genic_f1 = 0.0
>>>>>>> f2c04813

    def on_epoch_end(self, epoch, logs=None):
        start = time.time()
        cm_calculator = ConfusionMatrix(self.generator, self.label_dim)
<<<<<<< HEAD
        cm_calculator.calculate_cm(self.model)
        print('cm calculation took: {:.2f} minutes\n'.format(int(time.time() - start) / 60))
=======
        genic_f1 = cm_calculator.calculate_cm(self.model)
        if np.isnan(genic_f1):
            genic_f1 = 0.0
        print('cm calculation took: {:.2f} minutes\n'.format(int(time.time() - start) / 60))
        if self.report_to_nni:
            nni.report_intermediate_result(genic_f1)
        if genic_f1 > self.best_genic_f1:
            self.best_genic_f1 = genic_f1
            self.model.save(self.save_model_path)
            print('saved new best model with genic f1 of {} at {}'.format(self.best_genic_f1,
                                                                          self.save_model_path))

    def on_train_end(self, logs=None):
        if self.report_to_nni:
            nni.report_final_result(self.best_genic_f1)
>>>>>>> f2c04813


class HelixerSequence(Sequence):
    def __init__(self, model, h5_file, shuffle):
        self.model = model
        self.h5_file = h5_file
        self.test_time = self.model.load_model_path
        self.batch_size = self.model.batch_size
        self.float_precision = self.model.float_precision
        self.exclude_errors = self.model.exclude_errors
        self.class_weights = self.model.class_weights
        self.meta_losses = self.model.meta_losses
        self.x_dset = h5_file['/data/X']
        self.y_dset = h5_file['/data/y']
        self.sw_dset = h5_file['/data/sample_weights']
        self.label_dim = self.y_dset.shape[-1]
        self._load_and_scale_meta_info()

        # set array of usable indexes
        if self.exclude_errors:
            self.usable_idx = np.flatnonzero(np.array(h5_file['/data/err_samples']) == False)
        else:
            self.usable_idx = list(range(self.x_dset.shape[0]))
        if shuffle:
            random.shuffle(self.usable_idx)

    def _load_and_scale_meta_info(self):
        self.gc_contents = np.array(self.h5_file['/data/gc_contents'], dtype=self.float_precision)
        self.coord_lengths = np.array(self.h5_file['/data/coord_lengths'], dtype=self.float_precision)
        # scale gc content by their coord lengths
        self.gc_contents /= self.coord_lengths
        # log transform and standardize coord_lengths to [0, 1]
        # gc_contents should have a fine scale already
        self.coord_lengths = np.log(self.coord_lengths)
        self.coord_lengths = self.coord_lengths.reshape(-1, 1)
        self.coord_lengths = MinMaxScaler().fit(self.coord_lengths).transform(self.coord_lengths)
        # need to clip as values can be slightly above 1.0 (docs say otherwise..)
        self.coord_lengths = np.clip(self.coord_lengths, 0.0, 1.0).squeeze()
        assert np.all(np.logical_and(self.gc_contents >= 0.0, self.gc_contents <= 1.0))
        assert np.all(np.logical_and(self.coord_lengths >= 0.0, self.coord_lengths <= 1.0))

    def __len__(self):
        # return 2
        return int(np.ceil(len(self.usable_idx) / float(self.batch_size)))

    @abstractmethod
    def __getitem__(self, idx):
        pass


class HelixerModel(ABC):
    def __init__(self):
        tf.logging.set_verbosity(tf.logging.ERROR)
        os.environ['TF_CPP_MIN_LOG_LEVEL'] = '3'

        self.parser = argparse.ArgumentParser()
        self.parser.add_argument('-d', '--data-dir', type=str, default='')
        self.parser.add_argument('-sm', '--save-model-path', type=str, default='./best_model.h5')
        # training params
        self.parser.add_argument('-e', '--epochs', type=int, default=10000)
        # self.parser.add_argument('-p', '--patience', type=int, default=10)
        self.parser.add_argument('-bs', '--batch-size', type=int, default=8)
        self.parser.add_argument('-loss', '--loss', type=str, default='')
        self.parser.add_argument('-cn', '--clip-norm', type=float, default=1.0)
        self.parser.add_argument('-lr', '--learning-rate', type=float, default=1e-3)
        self.parser.add_argument('-cw', '--class-weights', type=str, default='None')
        self.parser.add_argument('-ee', '--exclude-errors', action='store_true')
        self.parser.add_argument('-cw', '--class-weights', action='store_true')
        self.parser.add_argument('-meta-losses', '--meta-losses', action='store_true')
        # testing
        self.parser.add_argument('-lm', '--load-model-path', type=str, default='')
        self.parser.add_argument('-td', '--test-data', type=str, default='')
        self.parser.add_argument('-po', '--prediction-output-path', type=str, default='predictions.h5')
        self.parser.add_argument('-ev', '--eval', action='store_true')
        # resources
        self.parser.add_argument('-fp', '--float-precision', type=str, default='float32')
        self.parser.add_argument('-gpus', '--gpus', type=int, default=1)
        self.parser.add_argument('-cpus', '--cpus', type=int, default=8)
        self.parser.add_argument('--specific-gpu-id', type=int, default=-1)
        # misc flags
        self.parser.add_argument('-nocm', '--no-confusion-matrix', action='store_true')
        self.parser.add_argument('-plot', '--plot', action='store_true')
        self.parser.add_argument('-nni', '--nni', action='store_true')
        self.parser.add_argument('-v', '--verbose', action='store_true')

    def parse_args(self):
        args = vars(self.parser.parse_args())
        self.__dict__.update(args)
        self.class_weights = eval(self.class_weights)
        if type(self.class_weights) is list:
            self.class_weights = np.array(self.class_weights, dtype=np.float32)

        if self.nni:
            hyperopt_args = nni.get_next_parameter()
            self.__dict__.update(hyperopt_args)
            nni_save_model_path = os.path.expandvars('$NNI_OUTPUT_DIR/best_model.h5')
            nni_pred_output_path = os.path.expandvars('$NNI_OUTPUT_DIR/predictions.h5')
            self.__dict__['save_model_path'] = nni_save_model_path
            self.__dict__['prediction_output_path'] = nni_pred_output_path
            args.update(hyperopt_args)
            # for the print out
            args['save_model_path'] = nni_save_model_path
            args['prediction_output_path'] = nni_pred_output_path
        if self.verbose:
            print()
            pprint(args)

    def generate_callbacks(self):
        if not self.no_confusion_matrix:
            cm_cb = ConfusionMatrixTrain(self.gen_validation_data(), self.label_dim,
                                         self.save_model_path, report_to_nni=self.nni)
            return [cm_cb]
        else:
            return []

    def set_resources(self):
        K.set_floatx(self.float_precision)
        if self.specific_gpu_id > -1:
            os.environ['CUDA_DEVICE_ORDER'] = 'PCI_BUS_ID';
            os.environ['CUDA_VISIBLE_DEVICES'] = str(self.specific_gpu_id)

    def gen_training_data(self):
        SequenceCls = self.sequence_cls()
        return SequenceCls(model=self,
                           h5_file=self.h5_train,
                           shuffle=True)

    def gen_validation_data(self):
        # reasons for the parameter setup of the generator: no need to shuffle, when we exclude
        # errorneous seqs during training we should do it here and we probably also want to
        # have a comparable validation set accross all possible parameters
        SequenceCls = self.sequence_cls()
        return SequenceCls(model=self,
                           h5_file=self.h5_val,
                           shuffle=False)

    def gen_test_data(self):
        SequenceCls = self.sequence_cls()
        return SequenceCls(model=self,
                           h5_file=self.h5_test,
                           shuffle=False)

    @abstractmethod
    def sequence_cls(self):
        pass

    @abstractmethod
    def model(self):
        pass

    @abstractmethod
    def compile_model(self, model):
        pass

    def plot_model(self, model):
        from keras.utils import plot_model
        plot_model(model, to_file='model.png')
        print('Plotted to model.png')
        sys.exit()

    def open_data_files(self):
        def get_n_correct_seqs(h5_file):
            err_samples = np.array(h5_file['/data/err_samples'])
            n_correct = np.count_nonzero(err_samples == False)
            if n_correct == 0:
                print('WARNING: no fully correct sample found')
            return n_correct

        def get_n_intergenic_seqs(h5_file):
            ic_samples = np.array(h5_file['/data/fully_intergenic_samples'])
<<<<<<< HEAD
            return np.count_nonzero(ic_samples == True)

        def set_stopping_metric():
            if self.meta_losses:
                # the additional losses are not yet working with multi class predictions
                self.stopping_metric = 'val_main_acc_g_oh'
            else:
                self.stopping_metric = 'val_acc_g_oh'
=======
            n_fully_ig = np.count_nonzero(ic_samples == True)
            if n_fully_ig == 0:
                print('WARNING: no fully intergenic samples found')
            return n_fully_ig
>>>>>>> f2c04813

        if not self.load_model_path:
            self.h5_train = h5py.File(os.path.join(self.data_dir, 'training_data.h5'), 'r')
            self.h5_val = h5py.File(os.path.join(self.data_dir, 'validation_data.h5'), 'r')
            self.shape_train = self.h5_train['/data/X'].shape
            self.shape_val = self.h5_val['/data/X'].shape
            self.label_dim = self.h5_train['/data/y'].shape[-1]

            n_train_correct_seqs = get_n_correct_seqs(self.h5_train)
            n_val_correct_seqs = get_n_correct_seqs(self.h5_val)

            if self.exclude_errors:
                n_train_seqs = n_train_correct_seqs
                n_val_seqs = n_val_correct_seqs
            else:
                n_train_seqs = self.shape_train[0]
                n_val_seqs = self.shape_val[0]

            n_intergenic_train_seqs = get_n_intergenic_seqs(self.h5_train)
            n_intergenic_val_seqs = get_n_intergenic_seqs(self.h5_val)
        else:
            self.h5_test = h5py.File(self.test_data, 'r')
            self.shape_test = self.h5_test['/data/X'].shape
            self.label_dim = self.h5_test['/data/y'].shape[-1]

            n_test_correct_seqs = get_n_correct_seqs(self.h5_test)

            if self.exclude_errors:
                n_test_seqs_with_intergenic = n_test_correct_seqs
            else:
                n_test_seqs_with_intergenic = self.shape_test[0]

            n_intergenic_test_seqs = get_n_intergenic_seqs(self.h5_test)

        if self.verbose:
            print('\nData config: ')
            if not self.load_model_path:
                print(dict(self.h5_train.attrs))
                print('\nTraining data shape: {}'.format(self.shape_train[:2]))
                print('Validation data shape: {}'.format(self.shape_val[:2]))
                print('\nTotal est. training sequences: {}'.format(n_train_seqs))
                print('Total est. val sequences: {}'.format(n_val_seqs))
                print('\nEst. intergenic train/val seqs: {:.2f}% / {:.2f}%'.format(
                    n_intergenic_train_seqs / n_train_seqs * 100,
                    n_intergenic_val_seqs / n_val_seqs * 100))
                print('Fully correct train/val seqs: {:.2f}% / {:.2f}%\n'.format(
                    n_train_correct_seqs / self.shape_train[0] * 100,
                    n_val_correct_seqs / self.shape_val[0] * 100))
            else:
                print(dict(self.h5_test.attrs))
                print('\nTest data shape: {}'.format(self.shape_test[:2]))
                print('\nIntergenic test seqs: {:.2f}%'.format(
                    n_intergenic_test_seqs / n_test_seqs_with_intergenic * 100))
                print('Fully correct test seqs: {:.2f}%\n'.format(
                    n_test_correct_seqs / self.shape_test[0] * 100))

    def _make_predictions(self, model):
        # loop through batches and continously expand output dataset as everything might
        # not fit in memory
        pred_out = h5py.File(self.prediction_output_path, 'w')
        test_sequence = self.gen_test_data()
        for i in range(len(test_sequence)):
            if self.verbose:
                print(i, '/', len(test_sequence), end='\r')
            predictions = model.predict_on_batch(test_sequence[i][0])
            if type(predictions) is list:
                predictions, meta_predictions = predictions
            # join last two dims when predicting one hot labels
            predictions = predictions.reshape(predictions.shape[:2] + (-1,)).astype(np.float16)
            # reshape when predicting more than one point at a time
            if predictions.shape[2] != self.label_dim:
                n_points = predictions.shape[2] // self.label_dim
                predictions = predictions.reshape(
                    predictions.shape[0],
                    predictions.shape[1] * n_points,
                    self.label_dim,
                )
                # add 0-padding if needed
                n_removed = self.shape_test[1] - predictions.shape[1]
                if n_removed > 0:
                    zero_padding = np.zeros((predictions.shape[0], n_removed, predictions.shape[2]),
                                            dtype=np.float16)
                    predictions = np.concatenate((predictions, zero_padding), axis=1)
            # create or expand dataset
            if i == 0:
                old_len = 0
                pred_out.create_dataset('/predictions',
                                        data=predictions,
                                        maxshape=(None,) + predictions.shape[1:],
                                        chunks=(1,) + predictions.shape[1:],
                                        dtype='float16',
                                        compression='lzf',
                                        shuffle=True)
            else:
                old_len = pred_out['/predictions'].shape[0]
                pred_out['/predictions'].resize(old_len + predictions.shape[0], axis=0)
            # save predictions
            pred_out['/predictions'][old_len:] = predictions

        # add model config and other attributes to predictions
        h5_model = h5py.File(self.load_model_path, 'r')
        pred_out.attrs['model_config'] = h5_model.attrs['model_config']
        pred_out.attrs['n_bases_removed'] = n_removed
        pred_out.attrs['test_data_path'] = self.test_data
        pred_out.attrs['timestamp'] = str(datetime.datetime.now())
        pred_out.close()
        h5_model.close()

    def _load_helixer_model(self):
        model = load_model(self.load_model_path, custom_objects = {
            'LayerNormalization': LayerNormalization,
<<<<<<< HEAD
            'acc_g_oh': acc_g_oh,
            'acc_ig_oh': acc_ig_oh,
=======
>>>>>>> f2c04813
        })
        return model

    def run(self):
        self.set_resources()
        self.open_data_files()
        # we either train or predict
        if not self.load_model_path:
            model = self.model()
            if self.gpus >= 2:
                model = multi_gpu_model(model, gpus=self.gpus)

            if self.verbose:
                print(model.summary())
            else:
                print('Total params: {:,}'.format(model.count_params()))

            if self.plot:
                self.plot_model(model)

            self.optimizer = optimizers.Adam(lr=self.learning_rate, clipnorm=self.clip_norm)
            self.compile_model(model)

            model.fit_generator(generator=self.gen_training_data(),
                                epochs=self.epochs,
                                workers=0,  # run in main thread
                                # workers=1,
                                validation_data=self.gen_validation_data(),
                                callbacks=self.generate_callbacks(),
                                verbose=True)

            # set all model instance variables so predictions are made on the validation set
            self.h5_test = self.h5_val
            self.shape_test = self.shape_val
            self.load_model_path = self.save_model_path
            self.test_data = os.path.join(self.data_dir, 'validation_data.h5')
            self.class_weights = None
            model = self._load_helixer_model()
            self._make_predictions(model)
            print('Predictions made with {} on {} and saved to {}'.format(self.load_model_path,
                                                                          self.test_data,
                                                                          self.prediction_output_path))

            # set all model instance variables so predictions are made on the validation set
            self.h5_test = self.h5_val
            self.shape_test = self.shape_val
            self.load_model_path = self.save_model_path
            self.test_data = os.path.join(self.data_dir, 'validation_data.h5')
            self.class_weights = False
            model = self._load_helixer_model()
            self._make_predictions(model)
            print('Predictions made with {} on {} and saved to {}'.format(self.load_model_path,
                                                                          self.test_data,
                                                                          self.prediction_output_path))

            self.h5_train.close()
            self.h5_val.close()

        # predict instead of train
        else:
            assert self.test_data.endswith('.h5'), 'Need a h5 test data file when loading a model'
            assert self.load_model_path.endswith('.h5'), 'Need a h5 model file'
            model = self._load_helixer_model()

            if self.eval:
                if self.no_confusion_matrix:
                    callback = []
                else:
                    callback = [ConfusionMatrixTest(self.gen_test_data(), self.label_dim)]
                metrics = model.evaluate_generator(generator=self.gen_test_data(),
                                                   callbacks=callback,
                                                   verbose=True)
                metrics_names = model.metrics_names
                print({z[0]: z[1] for z in zip(metrics_names, metrics)})
            else:
                if os.path.isfile(self.prediction_output_path):
                    print('{} already existing and will be overridden.'.format(
                        self.prediction_output_path
                    ))
                if self.exclude_errors:
                    print('WARNING: --exclude-errors used in test mode')
                self._make_predictions(model)

            self.h5_test.close()<|MERGE_RESOLUTION|>--- conflicted
+++ resolved
@@ -31,40 +31,7 @@
 from ConfusionMatrix import ConfusionMatrix
 
 
-<<<<<<< HEAD
-def acc_region(y_true, y_pred, col, value):
-    non_zero_pad_mask = K.any(tf.equal(y_true, tf.constant(1.0)), axis=-1)
-    content_mask = tf.equal(y_true[:, :, :, col], tf.constant(value))
-    mask = tf.logical_and(non_zero_pad_mask, content_mask)
-
-    y_true = K.argmax(tf.boolean_mask(y_true, mask), axis=-1)
-    y_pred = K.argmax(tf.boolean_mask(y_pred, mask), axis=-1)
-
-    errors = K.cast(K.equal(y_true, y_pred), K.floatx())
-    error_return = tf.cond(tf.equal(tf.size(errors), 0),
-                           lambda: tf.constant(0.0), lambda: K.mean(errors))
-    return error_return
-
-
-def acc_g_oh(y_true, y_pred):
-    return acc_region(y_true, y_pred, 0, 0.0)
-
-
-def acc_ig_oh(y_true, y_pred):
-    return acc_region(y_true, y_pred, 0, 1.0)
-
-
-class ReportIntermediateResult(Callback):
-    def __init__(self, metric):
-        self.metric = metric
-        super(ReportIntermediateResult, self).__init__()
-
-    def on_epoch_end(self, epoch, logs=None):
-        nni.report_intermediate_result(logs[self.metric])
-
-
-=======
->>>>>>> f2c04813
+
 # Callbacks have to be done seperately for train/test as the way they are called by Keras
 # is buggy currently
 class ConfusionMatrixTest(Callback):
@@ -78,26 +45,18 @@
 
 
 class ConfusionMatrixTrain(Callback):
-<<<<<<< HEAD
-    def __init__(self, generator, label_dim):
-        self.generator = generator
-        self.label_dim = label_dim
-=======
+
     def __init__(self, generator, label_dim, save_model_path, report_to_nni=False):
         self.generator = generator
         self.label_dim = label_dim
         self.save_model_path = save_model_path
         self.report_to_nni = report_to_nni
         self.best_genic_f1 = 0.0
->>>>>>> f2c04813
+
 
     def on_epoch_end(self, epoch, logs=None):
         start = time.time()
         cm_calculator = ConfusionMatrix(self.generator, self.label_dim)
-<<<<<<< HEAD
-        cm_calculator.calculate_cm(self.model)
-        print('cm calculation took: {:.2f} minutes\n'.format(int(time.time() - start) / 60))
-=======
         genic_f1 = cm_calculator.calculate_cm(self.model)
         if np.isnan(genic_f1):
             genic_f1 = 0.0
@@ -113,7 +72,7 @@
     def on_train_end(self, logs=None):
         if self.report_to_nni:
             nni.report_final_result(self.best_genic_f1)
->>>>>>> f2c04813
+
 
 
 class HelixerSequence(Sequence):
@@ -166,7 +125,7 @@
 
 class HelixerModel(ABC):
     def __init__(self):
-        tf.logging.set_verbosity(tf.logging.ERROR)
+        #tf.logging.set_verbosity(tf.logging.ERROR)
         os.environ['TF_CPP_MIN_LOG_LEVEL'] = '3'
 
         self.parser = argparse.ArgumentParser()
@@ -181,7 +140,6 @@
         self.parser.add_argument('-lr', '--learning-rate', type=float, default=1e-3)
         self.parser.add_argument('-cw', '--class-weights', type=str, default='None')
         self.parser.add_argument('-ee', '--exclude-errors', action='store_true')
-        self.parser.add_argument('-cw', '--class-weights', action='store_true')
         self.parser.add_argument('-meta-losses', '--meta-losses', action='store_true')
         # testing
         self.parser.add_argument('-lm', '--load-model-path', type=str, default='')
@@ -284,21 +242,11 @@
 
         def get_n_intergenic_seqs(h5_file):
             ic_samples = np.array(h5_file['/data/fully_intergenic_samples'])
-<<<<<<< HEAD
-            return np.count_nonzero(ic_samples == True)
-
-        def set_stopping_metric():
-            if self.meta_losses:
-                # the additional losses are not yet working with multi class predictions
-                self.stopping_metric = 'val_main_acc_g_oh'
-            else:
-                self.stopping_metric = 'val_acc_g_oh'
-=======
             n_fully_ig = np.count_nonzero(ic_samples == True)
             if n_fully_ig == 0:
                 print('WARNING: no fully intergenic samples found')
             return n_fully_ig
->>>>>>> f2c04813
+
 
         if not self.load_model_path:
             self.h5_train = h5py.File(os.path.join(self.data_dir, 'training_data.h5'), 'r')
@@ -410,11 +358,7 @@
     def _load_helixer_model(self):
         model = load_model(self.load_model_path, custom_objects = {
             'LayerNormalization': LayerNormalization,
-<<<<<<< HEAD
-            'acc_g_oh': acc_g_oh,
-            'acc_ig_oh': acc_ig_oh,
-=======
->>>>>>> f2c04813
+
         })
         return model
 
