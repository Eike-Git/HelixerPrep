--- conflicted
+++ resolved
@@ -17,9 +17,7 @@
 
 from ..numerify import numerify
 
-#from test_geenuff import setup_data_handler, mk_session, TransspliceDemoData
-<<<<<<< HEAD
-from geenuff.tests.test_geenuff import (setup_data_handler, mk_session,
+from geenuff.tests.test_geenuff import (setup_data_handler,
                                         setup_testable_super_loci, TransspliceDemoData)
 
 
@@ -49,8 +47,6 @@
     coordinates = controller.sequence_info.data.coordinates[0]
     sl.check_and_fix_structure(coordinates=coordinates, controller=controller)
     controller.execute_so_far()
-=======
-from geenuff.tests.test_geenuff import setup_data_handler, TransspliceDemoData  #, mk_sesstion
 
 
 def mk_session(db_path='sqlite:///:memory:'):
@@ -58,7 +54,6 @@
     geenuff.orm.Base.metadata.create_all(engine)
     Session = sessionmaker(bind=engine)
     return Session(), engine
->>>>>>> 33147b91
 
 
 ### structure ###
