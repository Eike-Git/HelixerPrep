--- conflicted
+++ resolved
@@ -159,11 +159,7 @@
             elif feature.type.value in BasePairAnnotationNumerifier.error_type_values:
                 self.error_mask[start:end] = 0
             else:
-<<<<<<< HEAD
-                raise ValueError('Unknown feature type found: {}'.format(feature.type))
-=======
                 raise ValueError('Unknown feature type found: {}'.format(feature.type.value))
->>>>>>> e1aed1c5
 
 
 class CoordNumerifier(object):
